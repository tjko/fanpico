--- conflicted
+++ resolved
@@ -30,7 +30,7 @@
 #define PWM_IN_CLOCK_DIVIDER 100
 #define PWM_IN_SAMPLE_INTERVAL 10 /* milliseconds */
 
-<<<<<<< HEAD
+
 /*
  * Functions for generating (emulating) fan PWM control signal and
  * reading (motherboard) PWM signal for controlling fans.
@@ -41,10 +41,6 @@
 /* Map of fan PWM signal output pins.
    Every two pins must be the A and B pins of same PWM slice.
  */
-=======
-
-/* Every two pins must be the A and B pins of same PWM block */
->>>>>>> 12f28098
 uint8_t fan_gpio_pwm_map[FAN_MAX_COUNT] = {
 	FAN1_PWM_GEN_PIN,
 	FAN2_PWM_GEN_PIN,

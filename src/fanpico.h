/* fanpico.h
   Copyright (C) 2021-2024 Timo Kokkonen <tjko@iki.fi>

   SPDX-License-Identifier: GPL-3.0-or-later

   This file is part of FanPico.

   FanPico is free software: you can redistribute it and/or modify
   it under the terms of the GNU General Public License as published by
   the Free Software Foundation, either version 3 of the License, or
   (at your option) any later version.

   FanPico is distributed in the hope that it will be useful,
   but WITHOUT ANY WARRANTY; without even the implied warranty of
   MERCHANTABILITY or FITNESS FOR A PARTICULAR PURPOSE. See the
   GNU General Public License for more details.

   You should have received a copy of the GNU General Public License
   along with FanPico. If not, see <https://www.gnu.org/licenses/>.
*/

#ifndef FANPICO_H
#define FANPICO_H 1

#include "config.h"
#include "log.h"
#include <time.h>
#include "pico/mutex.h"
#ifdef LIB_PICO_CYW43_ARCH
#define WIFI_SUPPORT 1
#include "lwip/ip_addr.h"
#endif

#ifndef FANPICO_MODEL
#error unknown board model
#endif

#define FAN_MAX_COUNT     8   /* Max number of Fan outputs on the board */
#define MBFAN_MAX_COUNT   4   /* Max number of (Motherboard) Fan inputs on the board */
#define SENSOR_MAX_COUNT  3   /* Max number of sensor inputs on the board */
#define VSENSOR_MAX_COUNT 8   /* Max number of virtual sensors */

#define VSENSOR_SOURCE_MAX_COUNT 8
#define VSENSOR_COUNT            8

#define ONEWIRE_MAX_COUNT        8

#define SENSOR_SERIES_RESISTANCE 10000.0

#define ADC_REF_VOLTAGE 3.0
#define ADC_MAX_VALUE   (1 << 12)
#define ADC_AVG_WINDOW  10

#define MAX_NAME_LEN   64
#define MAX_MAP_POINTS 32
#define MAX_GPIO_PINS  32

#define WIFI_SSID_MAX_LEN     32
#define WIFI_PASSWD_MAX_LEN   64
#define WIFI_COUNTRY_MAX_LEN  3

#define MQTT_MAX_TOPIC_LEN            33
#define MQTT_MAX_USERNAME_LEN         81
#define MQTT_MAX_PASSWORD_LEN         65
#define DEFAULT_MQTT_STATUS_INTERVAL  600
#define DEFAULT_MQTT_TEMP_INTERVAL    60
#define DEFAULT_MQTT_RPM_INTERVAL     60
#define DEFAULT_MQTT_DUTY_INTERVAL    60

#ifdef NDEBUG
#define WATCHDOG_ENABLED      1
#define WATCHDOG_REBOOT_DELAY 15000
#endif


enum pwm_source_types {
	PWM_FIXED   = 0,     /* Fixed speed set by s_id */
	PWM_MB      = 1,     /* Mb pwm signal */
	PWM_SENSOR  = 2,     /* Sensor signal */
	PWM_FAN     = 3,     /* Another fan */
	PWM_VSENSOR = 4,     /* Virtual sensor */
};
#define PWM_SOURCE_ENUM_MAX 3

enum signal_filter_types {
	FILTER_NONE = 0,      /* No filtering */
	FILTER_LOSSYPEAK = 1, /* "Lossy Peak Detector" with time decay */
	FILTER_SMA = 2,       /* Simple moving average */
};
#define FILTER_ENUM_MAX 2

enum tacho_source_types {
	TACHO_FIXED  = 0,     /* Fixed speed set by s_id */
	TACHO_FAN    = 1,     /* Fan tacho signal */
	TACHO_MIN    = 2,     /* Slowest tacho signal from a group of fans. */
	TACHO_MAX    = 3,     /* Fastest tacho signal from a group of fans. */
	TACHO_AVG    = 4,     /* Average tacho signal from a group of fans. */
};
#define TACHO_ENUM_MAX 1

enum temp_sensor_types {
	TEMP_INTERNAL = 0,
	TEMP_EXTERNAL = 1,
};
#define TEMP_ENUM_MAX 1

enum vsensor_modes {
	VSMODE_MANUAL = 0,
	VSMODE_MAX = 1,
	VSMODE_MIN = 2,
	VSMODE_AVG = 3,
	VSMODE_DELTA = 4,
};
#define VSMODE_ENUM_MAX 4

enum rpm_modes {
	RMODE_TACHO = 0,  /* Normal Tachometer signal */
	RMODE_LRA = 1,    /* Locked Rotor Alarm signal */
};
#define RPMMODE_ENUM_MAX 1


struct pwm_map {
	uint8_t points;
	uint8_t pwm[MAX_MAP_POINTS][2];
};

struct tacho_map {
	uint8_t points;
	uint16_t tacho[MAX_MAP_POINTS][2];
};

struct temp_map {
	uint8_t points;
	float temp[MAX_MAP_POINTS][2];
};

struct fan_output {
	char name[MAX_NAME_LEN];

	/* output PWM signal settings */
	uint8_t min_pwm;
	uint8_t max_pwm;
	float pwm_coefficient;
	enum pwm_source_types s_type;
	uint16_t s_id;
	struct pwm_map map;
	enum signal_filter_types filter;
	void *filter_ctx;

	/* input Tacho signal settings */
	uint8_t rpm_mode;
	uint8_t rpm_factor;
	uint16_t lra_low;
	uint16_t lra_high;
};

struct mb_input {
	char name[MAX_NAME_LEN];

	/* output Tacho signal settings */
	uint8_t rpm_mode;
	uint16_t min_rpm;
	uint16_t max_rpm;
	float rpm_coefficient;
	uint8_t rpm_factor;
	uint16_t lra_treshold;
	bool lra_invert;
	enum tacho_source_types s_type;
	uint16_t s_id;
	uint8_t sources[FAN_MAX_COUNT];
	struct tacho_map map;

	/* input PWM signal settings */
	enum signal_filter_types filter;
	void *filter_ctx;
};

struct sensor_input {
	enum temp_sensor_types type;
	char name[MAX_NAME_LEN];
	float thermistor_nominal;
	float temp_nominal;
	float beta_coefficient;
	float temp_offset;
	float temp_coefficient;
	struct temp_map map;
	enum signal_filter_types filter;
	void *filter_ctx;
};

struct vsensor_input {
	char name[MAX_NAME_LEN];
	uint8_t mode;
	float default_temp;
	int32_t timeout;
	uint8_t sensors[VSENSOR_SOURCE_MAX_COUNT];
	struct temp_map map;
	enum signal_filter_types filter;
	void *filter_ctx;
};

struct fanpico_config {
	struct sensor_input sensors[SENSOR_MAX_COUNT];
	struct vsensor_input vsensors[VSENSOR_MAX_COUNT];
	struct fan_output fans[FAN_MAX_COUNT];
	struct mb_input mbfans[MBFAN_MAX_COUNT];
	bool local_echo;
	uint8_t led_mode;
	char display_type[64];
	char display_theme[16];
	char display_logo[16];
	char display_layout_r[64];
	char name[32];
	char timezone[64];
	bool spi_active;
	bool serial_active;
<<<<<<< HEAD
	bool onewire_active;
=======
	float adc_vref;
>>>>>>> ff230f62
#ifdef WIFI_SUPPORT
	char wifi_ssid[WIFI_SSID_MAX_LEN + 1];
	char wifi_passwd[WIFI_PASSWD_MAX_LEN + 1];
	char wifi_country[WIFI_COUNTRY_MAX_LEN + 1];
	uint8_t wifi_mode;
	char hostname[32];
	ip_addr_t syslog_server;
	ip_addr_t ntp_server;
	ip_addr_t ip;
	ip_addr_t netmask;
	ip_addr_t gateway;
	char mqtt_server[32];
	uint32_t mqtt_port;
	bool mqtt_tls;
	bool mqtt_allow_scpi;
	char mqtt_user[MQTT_MAX_USERNAME_LEN];
	char mqtt_pass[MQTT_MAX_PASSWORD_LEN];
	char mqtt_status_topic[MQTT_MAX_TOPIC_LEN];
	uint32_t mqtt_status_interval;
	char mqtt_cmd_topic[MQTT_MAX_TOPIC_LEN];
	char mqtt_resp_topic[MQTT_MAX_TOPIC_LEN];
	uint16_t mqtt_temp_mask;
	uint16_t mqtt_fan_rpm_mask;
	uint16_t mqtt_fan_duty_mask;
	uint16_t mqtt_mbfan_rpm_mask;
	uint16_t mqtt_mbfan_duty_mask;
	char mqtt_temp_topic[MQTT_MAX_TOPIC_LEN];
	char mqtt_fan_rpm_topic[MQTT_MAX_TOPIC_LEN];
	char mqtt_fan_duty_topic[MQTT_MAX_TOPIC_LEN];
	char mqtt_mbfan_rpm_topic[MQTT_MAX_TOPIC_LEN];
	char mqtt_mbfan_duty_topic[MQTT_MAX_TOPIC_LEN];
	uint32_t mqtt_temp_interval;
	uint32_t mqtt_rpm_interval;
	uint32_t mqtt_duty_interval;
	bool telnet_active;
	bool telnet_auth;
	bool telnet_raw_mode;
	uint32_t telnet_port;
	char telnet_user[16 + 1];
	char telnet_pwhash[128 + 1];
#endif
	/* Non-config items */
	float vtemp[VSENSOR_MAX_COUNT];
	absolute_time_t vtemp_updated[VSENSOR_MAX_COUNT];
};

struct fanpico_state {
	/* inputs */
	float mbfan_duty[MBFAN_MAX_COUNT];
	float mbfan_duty_prev[MBFAN_MAX_COUNT];
	float fan_freq[FAN_MAX_COUNT];
	float fan_freq_prev[FAN_MAX_COUNT];
	float temp[SENSOR_MAX_COUNT];
	float temp_prev[SENSOR_MAX_COUNT];
	float vtemp[VSENSOR_MAX_COUNT];
	absolute_time_t vtemp_updated[VSENSOR_MAX_COUNT];
	float vtemp_prev[VSENSOR_MAX_COUNT];
	float onewire_temp[ONEWIRE_MAX_COUNT];
	absolute_time_t onewire_temp_updated[VSENSOR_MAX_COUNT];
	float prev_onewire_temp[ONEWIRE_MAX_COUNT];
	/* outputs */
	float fan_duty[FAN_MAX_COUNT];
	float fan_duty_prev[FAN_MAX_COUNT];
	float mbfan_freq[MBFAN_MAX_COUNT];
	float mbfan_freq_prev[MBFAN_MAX_COUNT];
};

struct persistent_memory_block {
	uint32_t id;
	datetime_t saved_time;
	uint64_t uptime;
	uint64_t prev_uptime;
	uint32_t crc32;
};


/* fanpico.c */
extern struct persistent_memory_block *persistent_mem;
extern const struct fanpico_state *fanpico_state;
extern bool rebooted_by_watchdog;
extern mutex_t *state_mutex;
void update_display_state();
void update_persistent_memory();

/* bi_decl.c */
void set_binary_info();

/* command.c */
void process_command(const struct fanpico_state *state, struct fanpico_config *config, char *command);
int cmd_version(const char *cmd, const char *args, int query, char *prev_cmd);
int last_command_status();

/* config.c */
extern mutex_t *config_mutex;
extern const struct fanpico_config *cfg;
int str2pwm_source(const char *s);
const char* pwm_source2str(enum pwm_source_types source);
int str2vsmode(const char *s);
const char* vsmode2str(enum vsensor_modes mode);
int str2rpm_mode(const char *s);
const char* rpm_mode2str(enum rpm_modes mode);
int valid_pwm_source_ref(enum pwm_source_types source, uint16_t s_id);
int str2tacho_source(const char *s);
const char* tacho_source2str(enum tacho_source_types source);
int valid_tacho_source_ref(enum tacho_source_types source, uint16_t s_id);
void read_config();
void save_config();
void delete_config();
void print_config();

/* display.c */
void display_init();
void clear_display();
void display_message(int rows, const char **text_lines);
void display_status(const struct fanpico_state *state, const struct fanpico_config *config);

/* display_lcd.c */
void lcd_display_init();
void lcd_clear_display();
void lcd_display_status(const struct fanpico_state *state,const struct fanpico_config *conf);
void lcd_display_message(int rows, const char **text_lines);

/* display_oled.c */
void oled_display_init();
void oled_clear_display();
void oled_display_status(const struct fanpico_state *state, const struct fanpico_config *conf);
void oled_display_message(int rows, const char **text_lines);

/* flash.h */
void lfs_setup(bool multicore);
int flash_format(bool multicore);
int flash_read_file(char **bufptr, uint32_t *sizeptr, const char *filename);
int flash_write_file(const char *buf, uint32_t size, const char *filename);
int flash_delete_file(const char *filename);
int flash_get_fs_info(size_t *size, size_t *free, size_t *files,
		size_t *directories, size_t *filesizetotal);
void print_rp2040_flashinfo();


/* network.c */
void network_init();
void network_mac();
void network_poll();
void network_status();
void set_pico_system_time(long unsigned int sec);
const char *network_ip();
const char *network_hostname();

#if WIFI_SUPPORT
/* httpd.c */
u16_t fanpico_ssi_handler(const char *tag, char *insert, int insertlen,
			u16_t current_tag_part, u16_t *next_tag_part);
/* mqtt.c */
void fanpico_setup_mqtt_client();
int fanpico_mqtt_client_active();
void fanpico_mqtt_reconnect();
void fanpico_mqtt_publish();
void fanpico_mqtt_publish_temp();
void fanpico_mqtt_publish_rpm();
void fanpico_mqtt_publish_duty();
void fanpico_mqtt_scpi_command();

/* onewire.c */
void setup_onewire_bus();
int onewire_read_temps(struct fanpico_config *config, struct fanpico_state *state);
uint64_t onewire_address(uint sensor);

/* telnetd.c */
void telnetserver_init();


#endif

/* tls.c */
int read_pem_file(char *buf, uint32_t size, uint32_t timeout, bool append);
#ifdef WIFI_SUPPORT
struct altcp_tls_config* tls_server_config();
#endif

/* pwm.c */
extern float mbfan_pwm_duty[MBFAN_MAX_COUNT];
void setup_pwm_inputs();
void setup_pwm_outputs();
void set_pwm_duty_cycle(uint fan, float duty);
float get_pwm_duty_cycle(uint fan);
void get_pwm_duty_cycles(const struct fanpico_config *config);
double pwm_map(const struct pwm_map *map, double val);
double calculate_pwm_duty(struct fanpico_state *state, const struct fanpico_config *config, int i);

/* filters.c */
int str2filter(const char *s);
const char* filter2str(enum signal_filter_types source);
void* filter_parse_args(enum signal_filter_types filter, char *args);
char* filter_print_args(enum signal_filter_types filter, void *ctx);
float filter(enum signal_filter_types filter, void *ctx, float input);

/* sensors.c */
double get_temperature(uint8_t input, const struct fanpico_config *config);
double sensor_get_duty(const struct temp_map *map, double temp);
double get_vsensor(uint8_t i, struct fanpico_config *config,
		struct fanpico_state *state);

/* tacho.c */
void setup_tacho_inputs();
void setup_tacho_input_interrupts();
void setup_tacho_outputs();
void read_tacho_inputs();
void update_tacho_input_freq(struct fanpico_state *state);
void set_tacho_output_freq(uint fan, double frequency);
void set_lra_output(uint fan, bool lra);
double tacho_map(const struct tacho_map *map, double val);
double calculate_tacho_freq(struct fanpico_state *state, const struct fanpico_config *config, int i);

/* log.c */
int str2log_priority(const char *pri);
const char* log_priority2str(int pri);
int str2log_facility(const char *facility);
const char* log_facility2str(int facility);
void log_msg(int priority, const char *format, ...);
int get_debug_level();
void set_debug_level(int level);
int get_log_level();
void set_log_level(int level);
int get_syslog_level();
void set_syslog_level(int level);
void debug(int debug_level, const char *fmt, ...);

/* util.c */
void print_mallinfo();
char *trim_str(char *s);
int str_to_int(const char *str, int *val, int base);
int str_to_float(const char *str, float *val);
int str_to_datetime(const char *str, datetime_t *t);
char* datetime_str(char *buf, size_t size, const datetime_t *t);
datetime_t *tm_to_datetime(const struct tm *tm, datetime_t *t);
struct tm *datetime_to_tm(const datetime_t *t, struct tm *tm);
time_t datetime_to_time(const datetime_t *datetime);
const char *mac_address_str(const uint8_t *mac);
int valid_wifi_country(const char *country);
int valid_hostname(const char *name);
int check_for_change(double oldval, double newval, double threshold);
int64_t pow_i64(int64_t x, uint8_t y);
double round_decimal(double val, unsigned int decimal);
char* base64encode(const char *input);
char* base64decode(const char *input);
char *strncopy(char *dst, const char *src, size_t size);
char *strncatenate(char *dst, const char *src, size_t size);
int clamp_int(int val, int min, int max);
void* memmem(const void *haystack, size_t haystacklen, const void *needle, size_t needlelen);
char *bitmask_to_str(uint32_t mask, uint16_t len, uint8_t base, bool range);
int str_to_bitmask(const char *str, uint16_t len, uint32_t *mask, uint8_t base);

/* util_rp2040.c */
uint32_t get_stack_pointer();
uint32_t get_stack_free();
void print_rp2040_meminfo();
void print_irqinfo();
void watchdog_disable();
const char *rp2040_model_str();
const char *pico_serial_str();
int time_passed(absolute_time_t *t, uint32_t us);
int getstring_timeout_ms(char *str, uint32_t maxlen, uint32_t timeout);


/* crc32.c */
unsigned int xcrc32 (const unsigned char *buf, int len, unsigned int init);


#endif /* FANPICO_H */<|MERGE_RESOLUTION|>--- conflicted
+++ resolved
@@ -215,11 +215,8 @@
 	char timezone[64];
 	bool spi_active;
 	bool serial_active;
-<<<<<<< HEAD
 	bool onewire_active;
-=======
 	float adc_vref;
->>>>>>> ff230f62
 #ifdef WIFI_SUPPORT
 	char wifi_ssid[WIFI_SSID_MAX_LEN + 1];
 	char wifi_passwd[WIFI_PASSWD_MAX_LEN + 1];
